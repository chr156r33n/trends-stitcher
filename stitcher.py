import hashlib
import json
import math
import os
import time
import itertools
import datetime as dt
from datetime import date, timedelta
from typing import List, Tuple, Dict

import numpy as np
import pandas as pd
import requests
import logging
from urllib.parse import urlencode

logger = logging.getLogger(__name__)
logger.propagate = True

def build_dfseo_trends_payload(
    keywords,
    *,
    endpoint="explore",        # "explore" for Google Trends API
    start_date=None,
    end_date=None
):
    """
    Returns a payload valid for DataForSEO Google Trends API.
    IMPORTANT: Google Trends API does NOT support time_range or type field - only keywords and dates.
    """
    # sanitize keywords
    kws = [str(k).strip() for k in keywords if str(k).strip()]
    kws = list(dict.fromkeys(kws))[:5]
    if not kws:
        raise ValueError("No keywords provided")

    base = {
        "keywords": kws,
    }

    if start_date and end_date:
        sd, ed = str(start_date), str(end_date)
        if sd > ed: sd, ed = ed, sd
        base["date_from"], base["date_to"] = sd, ed
    else:
        # For YoY coverage, provide a 3+ year range to ensure full YoY coverage
        from datetime import date, timedelta
        end_date = date.today()
        start_date = end_date - timedelta(days=1095)  # ~3 years for complete YoY
        base["date_from"] = start_date.strftime("%Y-%m-%d")
        base["date_to"] = end_date.strftime("%Y-%m-%d")

    return base

# -----------------------
# Helpers / Caching
# -----------------------

def _mk_cache_path(cache_dir: str, params: Dict) -> str:
    try:
        os.makedirs(cache_dir, exist_ok=True)
    except OSError as e:
        raise RuntimeError(
            f"Failed to create cache directory '{cache_dir}': {e}"
        ) from e
    blob = json.dumps(params, sort_keys=True, ensure_ascii=False)
    h = hashlib.sha256(blob.encode("utf-8")).hexdigest()[:24]
    return os.path.join(cache_dir, f"{h}.json")


def _load_cache(path: str):
    if os.path.exists(path):
        with open(path, "r", encoding="utf-8") as f:
            return json.load(f)
    return None


def _save_cache(path: str, data: Dict):
    with open(path, "w", encoding="utf-8") as f:
        json.dump(data, f)


# -----------------------
# Fetcher
# -----------------------

class TrendsFetcher:
    """Fetches Google Trends interest-over-time via a selectable provider.

    Providers:
      - serpapi (default)
      - dataforseo
      - brightdata
    """

    def __init__(
        self,
        serpapi_key: str,
        provider: str = "serpapi",
        geo: str = "",
        timeframe: str = "today 12-m",
        cache_dir: str = ".cache",
        sleep_ms: int = 250,
        use_cache: bool = True,
        debug: bool = False,
        collect_raw_responses: bool = False,
        brightdata_zone: str = None,  # Add this parameter
    ) -> None:
        self.key = serpapi_key
        self.provider = (provider or "serpapi").lower()
        self.geo = geo
        self.timeframe = timeframe
        self.cache_dir = cache_dir
        self.sleep_ms = sleep_ms
        self.use_cache = use_cache
        self.debug = debug
        self.collect_raw_responses = collect_raw_responses
        self.brightdata_zone = brightdata_zone  # Add this line
        self.raw_responses = []  # Store raw responses for download

    def _log_debug(self, *args, **kwargs) -> None:
        if not self.debug:
            return
        try:  # pragma: no cover - best effort
            import streamlit as st

            st.write(*args, **kwargs)
        except Exception:
            print(*args, **kwargs)

    def fetch_batch(self, terms: List[str]) -> pd.DataFrame:
        if len(terms) > 5:
            raise ValueError("Max 5 terms per Trends batch.")
        print(f"DEBUG: Fetching batch: {terms}, Provider: {self.provider}")
        self._log_debug(f"Fetching batch: {terms}")
        self._log_debug(f"Provider: {self.provider}")
        
        # Try different query formats - SerpAPI might prefer different separators
        q = ",".join(terms)  # comma-separated
        self._log_debug(f"Query string: {q}")
        
        # Shared request params (provider-specific wiring later)
        params = {
            "engine": "google_trends",
            "q": q,
            "hl": "en",
            "date": self.timeframe if self.timeframe else "all",
        }
        if self.geo:
            params["geo"] = self.geo

        # Build cache identity without storing secrets
        cache_identity = dict(params)
        cache_identity["provider"] = self.provider
        cache_identity["key_fingerprint"] = hashlib.sha256((self.key or "").encode("utf-8")).hexdigest()[:8]

        self._log_debug(f"Full request params (normalized): {cache_identity}")
        
        cache_path = _mk_cache_path(self.cache_dir, cache_identity)
        self._log_debug("Cache path", cache_path)
        data = _load_cache(cache_path) if self.use_cache else None
        if data is None:
            self._log_debug("Making API request...")
            status = None
            rate = None
            body = ""
            try:
                request_endpoint = None
                if self.provider == "serpapi":
                    serp_params = dict(params)
                    serp_params["api_key"] = self.key
<<<<<<< HEAD
                    r = requests.get("https://serpapi.com/search", params=serp_params, timeout=90)
=======
                    request_endpoint = "https://serpapi.com/search"
                    sanitized = {k: v for k, v in serp_params.items() if k != "api_key"}
                    self._log_debug(f"Request endpoint: {request_endpoint}")
                    self._log_debug(f"Request params: {sanitized}")
                    r = requests.get(request_endpoint, params=serp_params, timeout=60)
                    elapsed = getattr(r, "elapsed", None)
                    elapsed = elapsed.total_seconds() if elapsed else "N/A"
                    self._log_debug(
                        f"Response status: {r.status_code}; elapsed: {elapsed}"
                    )
>>>>>>> 8ab71553
                elif self.provider == "brightdata":
                    headers = {
                        "Authorization": f"Bearer {self.key}",
                        "Content-Type": "application/json",
                        "Accept": "application/json",
                    }
                    # Build Google Trends explore URL with Bright Data parsing flags
                    query_params = {
                        "q": ",".join(terms),
                        "hl": "en",
                        "date": self.timeframe if self.timeframe else "all",
                        "brd_json": "1",
                        "brd_trends": "timeseries,geo_map",
                    }
                    if self.geo:
                        query_params["geo"] = self.geo
                    trends_url = f"https://trends.google.com/trends/explore?{urlencode(query_params)}"
                    payload = {
                        "zone": self.brightdata_zone or "YOUR_SERP_API_ZONE",
                        "url": trends_url,
                        "method": "GET",
                        "format": "json",
                    }
<<<<<<< HEAD
                    r = requests.post("https://api.brightdata.com/request", json=payload, headers=headers, timeout=90)
=======
                    request_endpoint = "https://api.brightdata.com/request"
                    self._log_debug(f"Request endpoint: {request_endpoint}")
                    self._log_debug(f"Request payload: {payload}")
                    r = requests.post(request_endpoint, json=payload, headers=headers, timeout=60)
                    elapsed = getattr(r, "elapsed", None)
                    elapsed = elapsed.total_seconds() if elapsed else "N/A"
                    self._log_debug(
                        f"Response status: {r.status_code}; elapsed: {elapsed}"
                    )
>>>>>>> 8ab71553
                elif self.provider == "dataforseo":
                    print("DEBUG: Making DataForSEO API call")
                    self._log_debug("Making DataForSEO API call")
                    import base64
                    # Support raw "login:password" or already-prefixed Basic token
                    if self.key.strip().lower().startswith("basic "):
                        auth_header = self.key.strip()
                    elif ":" in self.key:
                        token = base64.b64encode(self.key.encode("utf-8")).decode("utf-8")
                        auth_header = f"Basic {token}"
                    else:
                        # Assume provided value is base64 token
                        auth_header = f"Basic {self.key}"

                    dfs_headers = {
                        "Content-Type": "application/json",
                        "Authorization": auth_header,
                    }

                    # Use robust payload builder for DataForSEO
                    try:
                        # Parse timeframe to extract dates if possible
                        start_date, end_date = None, None
                        if self.timeframe and "today" not in self.timeframe.lower():
                            # Try to parse custom timeframe for dates
                            # For now, use default timeframe for safety
                            pass

                        payload_dict = build_dfseo_trends_payload(
                            keywords=terms,
                            start_date=start_date,
                            end_date=end_date,
                            endpoint="explore",  # Use explore endpoint for time-series
                            # time_range="today 5-y"  # Ensure YoY coverage - REMOVED
                        )

                        # Note: No need to add country_iso_code - it's not supported by explore endpoint
                        # If geo is specified, we could use location_name instead
                        if self.geo:
                            # For now, just log that geo was requested but not supported
                            print(f"DEBUG: Geo '{self.geo}' requested but not supported by explore endpoint")

                        payload = [payload_dict]
                        print(f"DEBUG: DataForSEO payload: {payload}")

                    except Exception as e:
                        print(f"DEBUG: Payload builder error: {e}")
                        # Fallback to simple payload with supported fields only
                        from datetime import date, timedelta
                        end_date = date.today()
                        start_date = end_date - timedelta(days=1095)  # ~3 years for complete YoY
                        payload = [{
                            "keywords": terms,
                            "date_from": start_date.strftime("%Y-%m-%d"),
                            "date_to": end_date.strftime("%Y-%m-%d"),
                        }]

                    request_endpoint = "https://api.dataforseo.com/v3/keywords_data/google_trends/explore/live"
                    self._log_debug(f"Request endpoint: {request_endpoint}")
                    self._log_debug(f"Request payload: {payload}")
                    r = requests.post(
                        request_endpoint,
                        headers=dfs_headers,
                        data=json.dumps(payload),
                        timeout=90,
                    )
                    elapsed = getattr(r, "elapsed", None)
                    elapsed = elapsed.total_seconds() if elapsed else "N/A"
                    self._log_debug(
                        f"Response status: {r.status_code}; elapsed: {elapsed}"
                    )
                else:
                    raise RuntimeError(f"Unsupported provider: {self.provider}")
                status = r.status_code
                body = getattr(r, "text", "") or ""
                self._log_debug("HTTP status", status)
                rate = r.headers.get("X-RateLimit-Remaining")
                if rate is not None:
                    self._log_debug("X-RateLimit-Remaining", rate)
                
                r.raise_for_status()
                # Capture diagnostics early
                http_status = r.status_code
                response_headers = dict(r.headers or {})
                content_type = response_headers.get("Content-Type", "")
                text_sample = (getattr(r, "text", "") or "")[:500]
                
                # Attempt JSON parse
                try:
                    data = r.json()
                except ValueError as json_err:
                    # Surface richer error with body sample
                    raise RuntimeError(
                        f"JSON parse failed: {json_err}; status={http_status}; content_type={content_type}; body_sample={text_sample}"
                    )

                # Bright Data `/request` may return a JSON wrapper with the raw body under `body`
                if self.provider == "brightdata" and isinstance(data, dict) and "body" in data:
                    inner_body = data.get("body")
                    inner_sample = str(inner_body)[:300]
                    if isinstance(inner_body, (dict, list)):
                        data = inner_body
                    elif isinstance(inner_body, str):
                        if inner_body.strip().startswith(("{", "[")):
                            try:
                                data = json.loads(inner_body)
                            except Exception as inner_err:
                                raise RuntimeError(
                                    f"Bright Data returned JSON wrapper but inner body is not valid JSON: {inner_err}; inner_sample={inner_sample}"
                                )
                        else:
                            raise RuntimeError(
                                f"Bright Data returned non-JSON body (likely HTML). Use a JSON-returning endpoint or target a JSON API URL; inner_sample={inner_sample}"
                            )
                
                # Store raw response if collection is enabled
                if self.collect_raw_responses:
                    response_info = {
                        "batch_terms": terms,
                        "request_params": params,
                        "provider": self.provider,
                        "request_endpoint": request_endpoint,
                        "http_status": http_status,
                        "response_headers": response_headers,
                        "content_type": content_type,
                        "response_text_sample": text_sample,
                        "response_data": data,
                        "timestamp": time.time(),
                        "cache_path": cache_path
                    }
                    self.raw_responses.append(response_info)
                
                # Provider-specific error surfacing
                if self.provider == "serpapi":
                    err = data.get("error") or data.get("error_message")
                    if err:
                        raise RuntimeError(f"SerpAPI error: {err}")
                elif self.provider == "brightdata":
                    if isinstance(data, dict) and data.get("error"):
                        raise RuntimeError(f"Bright Data error: {data.get('error')}")
                elif self.provider == "dataforseo":
                    if isinstance(data, dict) and data.get("status_code") and data.get("status_code") != 20000:
                        msg = data.get("status_message") or data.get("status") or "Unknown error"
                        raise RuntimeError(f"DataForSEO error: {msg}")
                    
                # Log the response structure for debugging
                self._log_debug(f"Response keys: {list(data.keys()) if isinstance(data, dict) else 'Not a dict'}")
                if isinstance(data, dict) and 'interest_over_time' in data:
                    io_data = data['interest_over_time']
                    self._log_debug(f"interest_over_time type: {type(io_data)}")
                    if isinstance(io_data, dict):
                        self._log_debug(f"interest_over_time keys: {list(io_data.keys())}")
                    elif isinstance(io_data, list) and len(io_data) > 0:
                        self._log_debug(f"First interest_over_time item: {io_data[0]}")
                
                # Check if SerpAPI overrode our parameters
                if self.provider == "serpapi" and isinstance(data, dict) and 'search_parameters' in data:
                    search_params = data['search_parameters']
                    self._log_debug(f"SerpAPI search parameters: {search_params}")
                    if 'date' in search_params and search_params['date'] != self.timeframe:
                        self._log_debug(f"⚠️ WARNING: SerpAPI overrode timeframe from '{self.timeframe}' to '{search_params['date']}'")
                        
            except requests.exceptions.RequestException as e:
                # Some request exceptions (e.g., custom mocks) may not populate
                # ``e.response``. Fall back to the last response ``r`` if available
                # so callers still see useful diagnostics like status code and
                # rate-limit headers.
                logger.error("Request to %s failed: %s", request_endpoint, e)
                resp = getattr(e, "response", None)
                if resp is None:
                    resp = locals().get("r")

                status_code = getattr(resp, "status_code", "N/A")
                msg = f"Network error: {e}; status={status_code}"
                if resp is not None:
                    rate_hdr = resp.headers.get("X-RateLimit-Remaining")
                    if rate_hdr is not None:
                        msg += f"; X-RateLimit-Remaining={rate_hdr}"
                    body = getattr(resp, "text", "") or ""
                    ctype = resp.headers.get("Content-Type")
                    msg += f"; content_type={ctype}; body_sample={body[:200]}"
                raise RuntimeError(msg)
            except Exception as e:
                msg = f"Unexpected error: {e}; status={status}"
                if rate is not None:
                    msg += f"; X-RateLimit-Remaining={rate}"
                msg += f"; body_sample={body[:200]}"
                raise RuntimeError(msg)
                
            self._log_debug("Response sample", json.dumps(data)[:200])
            if self.use_cache:
                try:
                    _save_cache(cache_path, data)
                except Exception as cache_error:
                    self._log_debug(f"Cache save failed: {cache_error}")
            if self.sleep_ms > 0:
                time.sleep(self.sleep_ms / 1000.0)
        else:
            self._log_debug("Using cached data", cache_path)

        # Try to parse the response
        try:
            normalized = data
            print(f"DEBUG: Provider: {self.provider}")
            self._log_debug(f"Provider: {self.provider}")
            if self.provider == "dataforseo":
                print("DEBUG: Calling _normalize_dataforseo_payload")
                self._log_debug("Calling _normalize_dataforseo_payload")
                normalized = self._normalize_dataforseo_payload(data)
                print(f"DEBUG: Normalized data keys: {list(normalized.keys()) if isinstance(normalized, dict) else 'Not a dict'}")
                self._log_debug(f"Normalized data keys: {list(normalized.keys()) if isinstance(normalized, dict) else 'Not a dict'}")
            return self._parse_timeseries(normalized, terms)
        except Exception as parse_error:
            self._log_debug(f"Initial parsing failed: {parse_error}")
            # If parsing failed, try alternative query formats
            return self._try_alternative_query_format(terms)

    def _try_alternative_query_format(self, terms: List[str]) -> pd.DataFrame:
        """Try alternative query formats if the main one fails"""
        self._log_debug("Trying alternative query format...")
        
        # Try with different separators
        query_formats = [
            ",".join(terms),  # comma-separated
            " ".join(terms),  # space-separated
            "|".join(terms),  # pipe-separated
        ]
        
        for q_format in query_formats:
            try:
                self._log_debug(f"Trying query format: {q_format}")
                params = {
                    "engine": "google_trends",
                    "q": q_format,
                    "hl": "en",  # Add language parameter
                    "date": self.timeframe if self.timeframe else "all",  # Use selected timeframe or default to 'all'
                }
                if self.geo:
                    params["geo"] = self.geo
                
                if self.provider == "serpapi":
                    serp_params = dict(params)
                    serp_params["api_key"] = self.key
                    r = requests.get("https://serpapi.com/search", params=serp_params, timeout=90)
                elif self.provider == "brightdata":
                    headers = {
                        "Authorization": f"Bearer {self.key}",
                        "Content-Type": "application/json",
                        "Accept": "application/json",
                    }
                    query_params = {
                        "q": ",".join(terms),
                        "hl": "en",
                        "date": self.timeframe if self.timeframe else "all",
                        "brd_json": "1",
                        "brd_trends": "timeseries,geo_map",
                    }
                    if self.geo:
                        query_params["geo"] = self.geo
                    trends_url = f"https://trends.google.com/trends/explore?{urlencode(query_params)}"
                    payload = {
                        "zone": self.brightdata_zone or "YOUR_SERP_API_ZONE",
                        "url": trends_url,
                        "method": "GET",
                        "format": "json"
                    }
<<<<<<< HEAD
                    r = requests.post("https://api.brightdata.com/request", json=payload, headers=headers, timeout=90)
=======
                    r = requests.post("https://api.brightdata.com/request", json=payload, headers=headers, timeout=60)
                
                # If we got a Bright Data JSON wrapper here, try to unwrap
                if self.provider == "brightdata":
                    try:
                        bd_data = r.json()
                        if isinstance(bd_data, dict) and "body" in bd_data:
                            body_val = bd_data.get("body")
                            if isinstance(body_val, (dict, list)):
                                data = body_val
                            elif isinstance(body_val, str) and body_val.strip().startswith(("{", "[")):
                                data = json.loads(body_val)
                            else:
                                raise RuntimeError("Bright Data returned non-JSON body in alternative format test")
                        else:
                            data = bd_data
                    except Exception as e:
                        raise
>>>>>>> 8ab71553
                else:
                    break
                r.raise_for_status()
                data = r.json()
                
                if self.provider == "serpapi":
                    err = data.get("error") or data.get("error_message")
                    if err:
                        self._log_debug(f"Format {q_format} failed with error: {err}")
                        continue
                
                # Try to parse this response
                normalized = data
                if self.provider == "dataforseo":
                    normalized = self._normalize_dataforseo_payload(data)
                df = self._parse_timeseries(normalized, terms)
                if not df.empty:
                    self._log_debug(f"Success with query format: {q_format}")
                    return df
                    
            except Exception as e:
                self._log_debug(f"Format {q_format} failed: {e}")
                continue
        
        raise RuntimeError("All query formats failed")

    @staticmethod
    def _parse_dataforseo_trends(payload: dict) -> List[Dict]:
        """
        Parse DataForSEO trends response format.
        DataForSEO returns data under items[0].data[*].values, aligned with items[0].keywords.
        """
        rows = []
        try:
            for item in payload.get("items", []):
                if item.get("type") != "google_trends_graph":
                    continue
                kws = item.get("keywords") or []
                for dp in item.get("data", []):
                    date_str = dp.get("date_from") or dp.get("date")
                    ts = dp.get("timestamp")
                    date_val = None
                    if date_str:
                        date_val = pd.to_datetime(date_str).date()
                    elif ts:
                        date_val = pd.to_datetime(int(ts), unit="s").date()
                    values = dp.get("values")
                    if isinstance(values, list) and len(values) == len(kws):
                        for term, v in zip(kws, values):
                            rows.append({"date": date_val, "term": term, "value": float(v)})
            return rows
        except Exception as e:
            print(f"DEBUG: DataForSEO parser error: {e}")
            return []

    @staticmethod
    def _parse_timeseries(payload: Dict, terms: List[str]) -> pd.DataFrame:
        """
        Parse SerpAPI payload into long form [date, term, value].
        Handles multiple response formats from SerpAPI Google Trends.
        """
        # Debug: Log the full payload structure
        import logging
        logger = logging.getLogger(__name__)
        logger.debug(f"Parsing payload with keys: {list(payload.keys()) if isinstance(payload, dict) else 'Not a dict'}")
        
        # Try multiple possible paths for timeline data
        timeline = None
        if isinstance(payload, dict):
            # Path 1: interest_over_time.timeline_data
            io = payload.get("interest_over_time", {})
            if isinstance(io, dict):
                timeline = io.get("timeline_data")
            
            # Path 2: direct timeline_data
            if timeline is None:
                timeline = payload.get("timeline_data")
            
            # Path 3: interest_over_time directly
            if timeline is None and isinstance(io, list):
                timeline = io
            
            # Path 4: Check for other possible structures
            if timeline is None:
                for key in payload.keys():
                    if 'time' in key.lower() or 'trend' in key.lower():
                        potential = payload.get(key)
                        if isinstance(potential, list) and len(potential) > 0:
                            if isinstance(potential[0], dict) and any(k in potential[0] for k in ['time', 'date', 'timestamp']):
                                timeline = potential
                                logger.debug(f"Found timeline in key: {key}")
                                break

        if not timeline:
            # Try DataForSEO parser as fallback
            print("DEBUG: Trying DataForSEO parser as fallback")
            dataforseo_rows = TrendsFetcher._parse_dataforseo_trends(payload)
            if dataforseo_rows:
                print(f"DEBUG: DataForSEO parser found {len(dataforseo_rows)} rows")
                return pd.DataFrame(dataforseo_rows)
            
            keys = list(payload.keys()) if isinstance(payload, dict) else []
            logger.error(f"No timeline_data found. Available keys: {keys}")
            logger.error(f"Payload sample: {str(payload)[:500]}")
            raise RuntimeError(f"No timeline_data returned. Raw keys: {keys}")

        logger.debug(f"Found timeline with {len(timeline)} points")
        if len(timeline) > 0:
            logger.debug(f"First timeline point: {timeline[0]}")

        rows = []
        for i, point in enumerate(timeline):
            # timestamp handling - try multiple formats
            ts = None
            for ts_key in ['time', 'timestamp', 'date', 'formattedTime', 'formatted_time']:
                ts = point.get(ts_key)
                if ts is not None:
                    break
            
            if ts is None:
                logger.warning(f"No timestamp found in point {i}: {point}")
                continue
                
            date = TrendsFetcher._coerce_date(ts)

            # Try multiple value extraction methods
            vals = None
            
            # Method 1: values or value field
            vals = point.get("values") or point.get("value")
            
            # Method 2: Check if point itself contains term-value pairs
            if vals is None:
                # Look for term names in the point keys
                term_values = {}
                for key, value in point.items():
                    if key not in ['time', 'timestamp', 'date', 'formattedTime', 'formatted_time']:
                        try:
                            term_values[key] = float(value)
                        except (ValueError, TypeError):
                            continue
                if term_values:
                    for term, value in term_values.items():
                        rows.append({"date": date, "term": str(term), "value": value})
                    continue
            
            # Method 3: Check for interest_over_time structure within point
            if vals is None:
                io_point = point.get("interest_over_time", {})
                if isinstance(io_point, dict):
                    for term, value in io_point.items():
                        if term not in ['time', 'timestamp', 'date', 'formattedTime', 'formatted_time']:
                            try:
                                rows.append({"date": date, "term": str(term), "value": float(value)})
                            except (ValueError, TypeError):
                                continue
                    continue

            # Process vals if found
            if isinstance(vals, list) and len(vals) > 0:
                if isinstance(vals[0], dict) and "value" in vals[0]:
                    # List of dicts with query/value
                    for v in vals:
                        q = v.get("query") or v.get("term")
                        val = v.get("value")
                        if q is None or val is None:
                            continue
                        try:
                            rows.append({"date": date, "term": str(q), "value": float(val)})
                        except (ValueError, TypeError):
                            continue
                else:
                    # List of values aligned to input terms
                    for t, v in itertools.zip_longest(terms, vals):
                        if t is None or v is None:
                            continue
                        try:
                            rows.append({"date": date, "term": str(t), "value": float(v)})
                        except (ValueError, TypeError):
                            continue
            elif isinstance(vals, dict):
                # Direct dict mapping terms to values
                for term, value in vals.items():
                    if term not in ['time', 'timestamp', 'date', 'formattedTime', 'formatted_time']:
                        try:
                            rows.append({"date": date, "term": str(term), "value": float(value)})
                        except (ValueError, TypeError):
                            continue

        df = pd.DataFrame(rows)
        logger.debug(f"Parsed {len(df)} rows from timeline")
        if not df.empty:
            logger.debug(f"Sample parsed data:\n{df.head()}")
            logger.debug(f"Terms found: {df['term'].unique()}")
            logger.debug(f"Value range: {df['value'].min()} to {df['value'].max()}")
        
        if df.empty:
            logger.error("No valid data parsed from timeline")
            logger.error(f"Timeline sample: {timeline[:2] if timeline else 'Empty timeline'}")
            raise RuntimeError("Empty dataframe from Trends batch parse.")
        return df

    @staticmethod
    def _coerce_date(ts) -> dt.date:
        # Debug logging
        import logging
        logger = logging.getLogger(__name__)
        
        # Handle string representation of datetime.date objects
        if isinstance(ts, str):
            # Check for "datetime.date(year, month, day)" format
            if ts.startswith("datetime.date(") and ts.endswith(")"):
                try:
                    # Extract the date components from "datetime.date(2025, 8, 24)"
                    date_str = ts[13:-1]  # Remove "datetime.date(" and ")"
                    # Parse the components
                    import ast
                    date_tuple = ast.literal_eval(date_str)
                    if len(date_tuple) == 3:
                        year, month, day = date_tuple
                        result = dt.date(year, month, day)
                        logger.debug(f"Successfully parsed datetime.date string: {ts} -> {result}")
                        return result
                except Exception as e:
                    logger.debug(f"Failed to parse datetime.date string {ts}: {e}")
                    pass
            
            # Try to parse as ISO date string
            try:
                result = pd.to_datetime(ts).date()
                logger.debug(f"Successfully parsed ISO date string: {ts} -> {result}")
                return result
            except Exception as e:
                logger.debug(f"Failed to parse ISO date string {ts}: {e}")
                pass
        
        # Try Unix seconds (handle both int/float and string representations)
        try:
            # Convert to float if it's a string
            if isinstance(ts, str):
                ts_float = float(ts)
            else:
                ts_float = float(ts)
            
            # Check if it's a reasonable Unix timestamp (after 2000, before 2100)
            if 946684800 <= ts_float <= 4102444800:  # 2000-01-01 to 2100-01-01
                result = dt.datetime.utcfromtimestamp(int(ts_float)).date()
                logger.debug(f"Successfully parsed Unix timestamp: {ts} -> {result}")
                return result
        except Exception as e:
            logger.debug(f"Failed to parse Unix timestamp {ts}: {e}")
            pass
        
        # Try pandas datetime parsing
        try:
            result = pd.to_datetime(ts).date()
            logger.debug(f"Successfully parsed with pandas: {ts} -> {result}")
            return result
        except Exception as e:
            logger.debug(f"Failed to parse with pandas {ts}: {e}")
            pass
            
        # last resort: today - only warn if debug is enabled
        logger.debug(f"Could not parse date {ts}, using today's date")
        return dt.date.today()

    def _map_timeframe_to_dfs_range(self, timeframe: str) -> str:
        t = (timeframe or "").strip().lower()
        mapping = {
            "today 1-m": "past_30_days",
            "today 3-m": "past_90_days",
            "today 12-m": "past_12_months",
            "today 5-y": "past_5_years",
            "today 10-y": "past_10_years",
            "today 15-y": "past_15_years",
            "today 20-y": "past_20_years",
            "all": "all",
        }
        return mapping.get(t, "all")

    def _normalize_dataforseo_payload(self, payload: Dict) -> Dict:
        """
        Normalize DataForSEO explore/live response to a structure with interest_over_time
        and/or timeline_data so that _parse_timeseries can consume it.
        """
        if not isinstance(payload, dict):
            return payload
        
        # Debug logging
        self._log_debug(f"DataForSEO payload keys: {list(payload.keys())}")
        
        # Handle the new DataForSEO response format with 'items' array
        if "items" in payload and isinstance(payload["items"], list) and payload["items"]:
            self._log_debug(f"Found items array with {len(payload['items'])} items")
            items = payload["items"]
            for i, item in enumerate(items):
                self._log_debug(f"Item {i}: {list(item.keys()) if isinstance(item, dict) else type(item)}")
                if isinstance(item, dict) and "data" in item:
                    data = item["data"]
                    self._log_debug(f"Found data array with {len(data) if isinstance(data, list) else 'not a list'} items")
                    if isinstance(data, list) and data:
                        # Convert DataForSEO format to timeline_data format
                        timeline_data = []
                        for point in data:
                            if isinstance(point, dict):
                                # Convert DataForSEO format to expected format
                                # Log all available keys in the data point for debugging
                                self._log_debug(f"Data point keys: {list(point.keys())}")
                                
                                # Try different possible field names for the value
                                value = (point.get("value") or 
                                        point.get("values") or 
                                        point.get("interest_value") or 
                                        point.get("interest") or 
                                        point.get("score") or 
                                        0)
                                self._log_debug(f"Found value: {value}")
                                if not isinstance(value, list):
                                    value = [value]  # Convert single value to array
                                
                                timeline_point = {
                                    "time": point.get("date_from", ""),
                                    "timestamp": point.get("timestamp", 0),
                                    "value": value
                                }
                                timeline_data.append(timeline_point)
                        self._log_debug(f"Created timeline_data with {len(timeline_data)} points")
                        return {"timeline_data": timeline_data}
        
        # Handle the old DataForSEO response format with 'tasks' array
        tasks = payload.get("tasks")
        if isinstance(tasks, list) and tasks:
            task0 = tasks[0] or {}
            result = task0.get("result")
            if isinstance(result, list) and result:
                core = result[0] or {}
                if isinstance(core, dict):
                    if "interest_over_time" in core or "timeline_data" in core:
                        return core
                    iot = core.get("interest_over_time")
                    if isinstance(iot, dict) and ("timeline_data" in iot or isinstance(iot, list)):
                        return {"interest_over_time": iot}
                    # Data may store series as 'timeline' or similar
                    for k, v in core.items():
                        if isinstance(v, list) and v and isinstance(v[0], dict) and any(
                            kk in v[0] for kk in ["time", "timestamp", "date", "formattedTime", "formatted_time"]
                        ):
                            return {"timeline_data": v}
                return core
        return payload


# -----------------------
# Batching and math
# -----------------------

def make_batches(terms: List[str], group_size: int = 5) -> List[List[str]]:
    """
    Create overlapping groups up to size 5 so every term co-occurs with others.
    Sliding window with step=(group_size-1).
    """
    uniq_terms = list(dict.fromkeys([t.strip() for t in terms if t.strip()]))
    n = len(uniq_terms)
    if n <= group_size:
        return [uniq_terms]

    step = max(1, group_size - 1)
    batches = []
    for i in range(0, n, step):
        chunk = uniq_terms[i:i + group_size]
        if chunk:
            batches.append(chunk)
        if i + group_size >= n:
            break

    # Ensure last terms have overlap if missed
    covered = set(itertools.chain.from_iterable(batches))
    missing = [t for t in uniq_terms if t not in covered]
    if missing:
        mid = uniq_terms[len(uniq_terms) // 2]
        extra = list(dict.fromkeys([mid] + missing))[:group_size]
        batches.append(extra)

    return batches


def robust_ratio(a: np.ndarray, b: np.ndarray) -> Tuple[float, float, int]:
    """
    Robust ratio median with MAD and count; ignores zeros/infs.
    """
    mask = (a > 0) & (b > 0) & np.isfinite(a) & np.isfinite(b)
    if not np.any(mask):
        return (np.nan, np.nan, 0)
    r = a[mask] / b[mask]
    r = r[np.isfinite(r)]
    if r.size == 0:
        return (np.nan, np.nan, 0)
    med = float(np.median(r))
    mad = float(np.median(np.abs(r - med))) if r.size > 1 else 0.0
    return (med, mad, int(r.size))


def pairwise_ratio_samples(df_long: pd.DataFrame) -> pd.DataFrame:
    """
    Return ratios for each pair aggregated by batch (not by date).
    One row per batch observation: term_i, term_j, ratio, batch_id
    Only measures batch-to-batch instability, not temporal volatility.
    """
    rows = []
    
    # First, aggregate data by batch (average across all dates in each batch)
    batch_aggregated = df_long.groupby(["batch_id", "term"], as_index=False)["value"].mean()
    
    # Then calculate ratios between terms within each batch
    for bid in batch_aggregated["batch_id"].unique():
        batch_data = batch_aggregated[batch_aggregated["batch_id"] == bid]
        if len(batch_data) < 2:
            continue
            
        # Create a simple lookup for this batch
        term_values = dict(zip(batch_data["term"], batch_data["value"]))
        terms = list(term_values.keys())
        
        for i, j in itertools.combinations(range(len(terms)), 2):
            ti, tj = terms[i], terms[j]
            vi, vj = term_values[ti], term_values[tj]
            if vi > 0 and vj > 0 and np.isfinite(vi) and np.isfinite(vj):
                rows.append({"term_i": ti, "term_j": tj, "ratio": vi / vj, "batch_id": bid})
                rows.append({"term_i": tj, "term_j": ti, "ratio": vj / vi, "batch_id": bid})
    
    return pd.DataFrame(rows)


def instability_metrics(samples: pd.DataFrame) -> Tuple[pd.DataFrame, pd.DataFrame]:
    """
    Summarise batch-to-batch instability per pair and per term.
    Pairwise metrics: median, MAD, IQR, min, max, count, CV on log-ratio.
    Per-term score: average of pairwise CVs involving the term (lower=more stable).
    Only measures variation across different batches, not temporal variation.
    """
    if samples.empty:
        return (pd.DataFrame(columns=[
            "term_i", "term_j", "median", "mad", "iqr", "min", "max", "count", "cv_log"
        ]),
        pd.DataFrame(columns=["term", "instability_score", "pairs_count"]))

    def _iqr(x): 
        q = np.quantile(x, [0.25, 0.75])
        return float(q[1] - q[0])

    def _cv_log(x):
        lx = np.log(x[(x > 0) & np.isfinite(x)])
        if lx.size < 2:
            return np.nan
        return float(np.std(lx, ddof=1) / max(1e-12, abs(np.mean(lx))))

    pair = (samples
            .groupby(["term_i","term_j"], as_index=False)
            .agg(median=("ratio","median"),
                 mad=("ratio", lambda v: float(np.median(np.abs(v - np.median(v))) if len(v)>1 else 0.0)),
                 iqr=("ratio", _iqr),
                 min=("ratio","min"),
                 max=("ratio","max"),
                 count=("ratio","size"),
                 cv_log=("ratio", _cv_log))
            )

    # per-term instability score = mean cv_log across pairs (ignore NaNs)
    per_term = (pair
                .groupby("term_i", as_index=False)
                .agg(instability_score=("cv_log", lambda v: float(np.nanmean(v))),
                     pairs_count=("cv_log","size"))
                .rename(columns={"term_i":"term"}))

    return pair, per_term


def pairwise_ratios(df_long: pd.DataFrame) -> pd.DataFrame:
    """
    For each (batch_id, date), compute pairwise ratios between co-occurring terms.
    Aggregate across dates by median.
    """
    out = []
    for (bid, date), g in df_long.groupby(["batch_id", "date"], sort=False):
        # single-date wide
        w = g.pivot_table(index="date", columns="term", values="value", aggfunc="mean")
        if w.empty:
            continue
        terms = list(w.columns)
        vals = w.iloc[0].to_numpy(dtype=float)
        for i, j in itertools.combinations(range(len(terms)), 2):
            vi = np.array([vals[i]])
            vj = np.array([vals[j]])
            med_ij, mad_ij, n_ij = robust_ratio(vi, vj)
            med_ji, mad_ji, n_ji = robust_ratio(vj, vi)
            if n_ij > 0 and math.isfinite(med_ij):
                out.append({"term_i": terms[i], "term_j": terms[j], "ratio_med": med_ij, "ratio_mad": mad_ij, "n": n_ij})
            if n_ji > 0 and math.isfinite(med_ji):
                out.append({"term_i": terms[j], "term_j": terms[i], "ratio_med": med_ji, "ratio_mad": mad_ji, "n": n_ji})

    if not out:
        return pd.DataFrame(columns=["term_i", "term_j", "ratio_med", "ratio_mad", "n"])

    df = (
        pd.DataFrame(out)
        .groupby(["term_i", "term_j"], as_index=False)
        .agg({"ratio_med": "median", "ratio_mad": "median", "n": "sum"})
    )
    return df


def consensus_scale(pairwise: pd.DataFrame, terms: List[str]) -> pd.Series:
    """
    Solve for global log-scales x_i such that exp(x_i - x_j) ~ ratio_ij.
    Weighted least squares on edges with weight n / (1 + MAD).
<<<<<<< HEAD
    Returns positive scales normalized so max(scale)=1.0 (we'll scale to 100 later).
=======
    Returns positive scales normalized so max(scale)=1.0 (we’ll scale to 100 later).
>>>>>>> 8ab71553
    """
    terms = list(dict.fromkeys(terms))
    if pairwise.empty:
        return pd.Series({t: 1.0 for t in terms})

    idx = {t: k for k, t in enumerate(terms)}
    m = len(terms)
    rows = []
    weights = []
    rhs = []

    for _, row in pairwise.iterrows():
        ti, tj = row["term_i"], row["term_j"]
        if ti not in idx or tj not in idx:
            continue
        r = row["ratio_med"]
        if not (r > 0 and math.isfinite(r)):
            continue
        w = row["n"] / (1.0 + (row["ratio_mad"] if math.isfinite(row["ratio_mad"]) else 0.0))
        if w <= 0:
            continue
        e = np.zeros(m)
        e[idx[ti]] = 1.0
        e[idx[tj]] = -1.0
        rows.append(e)
        weights.append(w)
        rhs.append(math.log(r))

    if not rows:
        return pd.Series({t: 1.0 for t in terms})

    A = np.vstack(rows)
    W = np.diag(np.array(weights, dtype=float))
    y = np.array(rhs, dtype=float)

    ATA = A.T @ W @ A + 1e-6 * np.eye(m)
    ATy = A.T @ W @ y
    x = np.linalg.solve(ATA, ATy)

    # Center (gauge fix)
    x = x - np.mean(x)
    s = np.exp(x)
    s = s / np.max(s)
    return pd.Series({t: float(s[idx[t]]) for t in terms})


def score_pivots(df_long: pd.DataFrame, terms: List[str]) -> pd.DataFrame:
    """
    Score candidate pivots for transparency (not needed for scaling).
    Higher score is better (coverage, connectivity high; stability low).
    """
    recs = []
    for t in terms:
        g = df_long[df_long["term"] == t]
        vals = g["value"].to_numpy(dtype=float)
        total = vals.size
        nonzero = np.count_nonzero(vals > 0)
        coverage = nonzero / total if total else 0.0

        if total > 2:
            diffs = np.abs(np.diff(vals))
            med = np.median(vals[vals > 0]) if np.any(vals > 0) else np.nan
            stability = np.median(diffs) / med if med and med > 0 else np.inf
        else:
            stability = np.inf

        partners = df_long[df_long["term"] != t].groupby(["batch_id", "date"])["term"].nunique().sum()
        recs.append({"term": t, "coverage": coverage, "stability": stability, "connectivity": partners})

    df = pd.DataFrame(recs)
    df["score"] = (
        df["coverage"].rank(ascending=False)
        + df["connectivity"].rank(ascending=False)
        + df["stability"].replace([np.inf, np.nan], df["stability"].max() + 1).rank(ascending=True)
    )
    return df.sort_values("score", ascending=False).reset_index(drop=True)


def stitch_terms(
    serpapi_key: str,
    terms: List[str],
    provider: str = "serpapi",
    geo: str = "",
    timeframe: str = "today 12-m",
    group_size: int = 5,
    cache_dir: str = ".cache",
    sleep_ms: int = 250,
    verbose: bool = True,
    use_cache: bool = True,
    debug: bool = False,
    collect_raw_responses: bool = False,
    brightdata_zone: str = None,  # Add this parameter
<<<<<<< HEAD
) -> Tuple[pd.DataFrame, pd.DataFrame, pd.Series, pd.DataFrame, pd.DataFrame, pd.DataFrame, List[Dict]]:
=======
    progress_callback=None,
) -> Tuple[pd.DataFrame, pd.DataFrame, pd.Series, pd.DataFrame, pd.DataFrame, pd.DataFrame]:
>>>>>>> 8ab71553
    """
    Main pipeline:
      - batch fetch
      - compute pairwise ratios
      - solve consensus scaling
      - return wide timeseries (date x terms) on a comparable scale (global max=100),
        pivot_scores, per-term scale factors, pairwise metrics, term instability scores,
        and ratio samples for diagnostics.
    """
    log = logger.info if verbose else logger.debug
    print(f"DEBUG: stitch_terms called with provider: {provider}")
    log("[stitch_terms] Starting with %d terms", len(terms))
<<<<<<< HEAD
=======
    if progress_callback:
        try:
            progress_callback({
                "stage": "start",
                "message": f"Starting stitching for {len(terms)} terms",
                "total_batches": None,
                "current_batch": None,
            })
        except Exception:
            pass
>>>>>>> 8ab71553

    fetcher = TrendsFetcher(
        serpapi_key,
        provider=provider,
        geo=geo,
        timeframe=timeframe,
        cache_dir=cache_dir,
        sleep_ms=sleep_ms,
        use_cache=use_cache,
        debug=debug,
        collect_raw_responses=collect_raw_responses,
        brightdata_zone=brightdata_zone,  # Add this line
    )
    batches = make_batches(terms, group_size=group_size)
    log("[stitch_terms] Created %d batches", len(batches))
<<<<<<< HEAD
=======
    if progress_callback:
        try:
            progress_callback({
                "stage": "batching",
                "message": f"Created {len(batches)} batches",
                "total_batches": len(batches),
                "current_batch": 0,
            })
        except Exception:
            pass
>>>>>>> 8ab71553

    frames = []
    for i, batch in enumerate(batches, start=1):
        log("[stitch_terms] Fetching batch %d/%d: %s", i, len(batches), batch)
<<<<<<< HEAD
=======
        if progress_callback:
            try:
                progress_callback({
                    "stage": "fetch",
                    "message": f"Fetching batch {i}/{len(batches)}: {', '.join(batch)}",
                    "total_batches": len(batches),
                    "current_batch": i,
                })
            except Exception:
                pass
>>>>>>> 8ab71553
        df = fetcher.fetch_batch(batch)
        df["batch_id"] = f"batch_{i}"
        frames.append(df)

    df_long = pd.concat(frames, ignore_index=True)
<<<<<<< HEAD
=======
    if progress_callback:
        try:
            progress_callback({
                "stage": "fetched",
                "message": f"Fetched {len(df_long)} rows across {len(batches)} batches",
                "total_batches": len(batches),
                "current_batch": len(batches),
            })
        except Exception:
            pass
>>>>>>> 8ab71553
    
    # Debug: Check the data before date conversion
    if debug:
        log("[stitch_terms] DEBUG: Data before date conversion")
        log(f"[stitch_terms] DEBUG: df_long shape: {df_long.shape}")
        log(f"[stitch_terms] DEBUG: df_long columns: {list(df_long.columns)}")
        log(f"[stitch_terms] DEBUG: Sample data before date conversion:")
        log(f"[stitch_terms] DEBUG: {df_long.head()}")
        log(f"[stitch_terms] DEBUG: Date column type: {df_long['date'].dtype}")
        log(f"[stitch_terms] DEBUG: Value column type: {df_long['value'].dtype}")
        log(f"[stitch_terms] DEBUG: Value range: {df_long['value'].min()} to {df_long['value'].max()}")
        log(f"[stitch_terms] DEBUG: NaN count in values: {df_long['value'].isna().sum()}")
    
    df_long["date"] = pd.to_datetime(df_long["date"]).dt.date
    
    # Debug: Check the data after date conversion
    if debug:
        log("[stitch_terms] DEBUG: Data after date conversion")
        log(f"[stitch_terms] DEBUG: df_long shape: {df_long.shape}")
        log(f"[stitch_terms] DEBUG: Date column type: {df_long['date'].dtype}")
        log(f"[stitch_terms] DEBUG: Value range: {df_long['value'].min()} to {df_long['value'].max()}")
        log(f"[stitch_terms] DEBUG: NaN count in values: {df_long['value'].isna().sum()}")
        log(f"[stitch_terms] DEBUG: Sample data after date conversion:")
        log(f"[stitch_terms] DEBUG: {df_long.head()}")
    
    log("[stitch_terms] Fetched %d rows", len(df_long))

    # Ratios & scales
    log("[stitch_terms] Computing pairwise ratios")
<<<<<<< HEAD
=======
    if progress_callback:
        try:
            progress_callback({
                "stage": "pairwise",
                "message": "Computing pairwise ratios",
                "total_batches": len(batches),
                "current_batch": len(batches),
            })
        except Exception:
            pass
>>>>>>> 8ab71553
    pw = pairwise_ratios(df_long)
    if pw.empty:
        msg = "No overlapping data found; default scale of 1 used."
        try:  # pragma: no cover - streamlit optional
            import streamlit as st

            st.warning(msg)
        except Exception:
            logger.warning("[stitch_terms] %s", msg)
    else:
        log("[stitch_terms] %d pairwise ratios computed", len(pw))
    log("[stitch_terms] Computing consensus scale")
<<<<<<< HEAD
=======
    if progress_callback:
        try:
            progress_callback({
                "stage": "scaling",
                "message": "Solving consensus scaling",
                "total_batches": len(batches),
                "current_batch": len(batches),
            })
        except Exception:
            pass
>>>>>>> 8ab71553
    scales = consensus_scale(pw, terms)  # max(scale)=1.0

    # Build wide (average across any duplicate points from overlapping batches)
    log("[stitch_terms] Building wide dataframe")
<<<<<<< HEAD
=======
    if progress_callback:
        try:
            progress_callback({
                "stage": "wide",
                "message": "Building wide dataframe",
                "total_batches": len(batches),
                "current_batch": len(batches),
            })
        except Exception:
            pass
>>>>>>> 8ab71553
    all_dates = sorted(df_long["date"].unique())
    
    if debug:
        log(f"[stitch_terms] DEBUG: All dates: {all_dates[:10]}... (total: {len(all_dates)})")
        log(f"[stitch_terms] DEBUG: Terms: {terms}")
        log(f"[stitch_terms] DEBUG: df_long term counts: {df_long['term'].value_counts().to_dict()}")
    
    wide = (
        df_long.pivot_table(index="date", columns="term", values="value", aggfunc="mean")
        .reindex(index=all_dates, columns=terms)
        .astype(float)
<<<<<<< HEAD
=======
    )
    
    if debug:
        log(f"[stitch_terms] DEBUG: Wide dataframe shape: {wide.shape}")
        log(f"[stitch_terms] DEBUG: Wide dataframe columns: {list(wide.columns)}")
        log(f"[stitch_terms] DEBUG: Wide dataframe sample:")
        log(f"[stitch_terms] DEBUG: {wide.head()}")
        log(f"[stitch_terms] DEBUG: NaN count in wide: {wide.isna().sum().sum()}")
        log(f"[stitch_terms] DEBUG: Value range in wide: {wide.min().min()} to {wide.max().max()}")

    # Apply per-term scale (no per-term normalization here!)
    for t in terms:
        wide[t] = wide[t] * scales.get(t, 1.0)

    # Normalize so global max across all terms/time = 100
    globmax = np.nanmax(wide.to_numpy(dtype=float))
    if globmax and globmax > 0:
        wide = wide * (100.0 / globmax)

    log("[stitch_terms] Computing pivot scores")
    pivot_scores = score_pivots(
        df_long.assign(date=pd.to_datetime(df_long["date"]))
    , terms)

    # Collect samples + metrics for diagnostics
    samples = pairwise_ratio_samples(df_long)
    pair_metrics, term_instability = instability_metrics(samples)

    log("[stitch_terms] Done")
    if progress_callback:
        try:
            progress_callback({
                "stage": "done",
                "message": "Completed stitching",
                "total_batches": len(batches),
                "current_batch": len(batches),
            })
        except Exception:
            pass
    # Return diagnostic frames. If raw response collection is enabled,
    # append those to the output tuple for optional introspection.
    outputs = (
        wide.reset_index().rename(columns={"index": "date"}),
        pivot_scores,
        scales,
        pair_metrics,
        term_instability,
        samples,
>>>>>>> 8ab71553
    )
    if collect_raw_responses:
        return (*outputs, fetcher.raw_responses)
    return outputs
<|MERGE_RESOLUTION|>--- conflicted
+++ resolved
@@ -169,9 +169,6 @@
                 if self.provider == "serpapi":
                     serp_params = dict(params)
                     serp_params["api_key"] = self.key
-<<<<<<< HEAD
-                    r = requests.get("https://serpapi.com/search", params=serp_params, timeout=90)
-=======
                     request_endpoint = "https://serpapi.com/search"
                     sanitized = {k: v for k, v in serp_params.items() if k != "api_key"}
                     self._log_debug(f"Request endpoint: {request_endpoint}")
@@ -182,7 +179,6 @@
                     self._log_debug(
                         f"Response status: {r.status_code}; elapsed: {elapsed}"
                     )
->>>>>>> 8ab71553
                 elif self.provider == "brightdata":
                     headers = {
                         "Authorization": f"Bearer {self.key}",
@@ -206,9 +202,6 @@
                         "method": "GET",
                         "format": "json",
                     }
-<<<<<<< HEAD
-                    r = requests.post("https://api.brightdata.com/request", json=payload, headers=headers, timeout=90)
-=======
                     request_endpoint = "https://api.brightdata.com/request"
                     self._log_debug(f"Request endpoint: {request_endpoint}")
                     self._log_debug(f"Request payload: {payload}")
@@ -218,7 +211,6 @@
                     self._log_debug(
                         f"Response status: {r.status_code}; elapsed: {elapsed}"
                     )
->>>>>>> 8ab71553
                 elif self.provider == "dataforseo":
                     print("DEBUG: Making DataForSEO API call")
                     self._log_debug("Making DataForSEO API call")
@@ -283,7 +275,7 @@
                         request_endpoint,
                         headers=dfs_headers,
                         data=json.dumps(payload),
-                        timeout=90,
+                        timeout=60,
                     )
                     elapsed = getattr(r, "elapsed", None)
                     elapsed = elapsed.total_seconds() if elapsed else "N/A"
@@ -462,7 +454,7 @@
                 if self.provider == "serpapi":
                     serp_params = dict(params)
                     serp_params["api_key"] = self.key
-                    r = requests.get("https://serpapi.com/search", params=serp_params, timeout=90)
+                    r = requests.get("https://serpapi.com/search", params=serp_params, timeout=60)
                 elif self.provider == "brightdata":
                     headers = {
                         "Authorization": f"Bearer {self.key}",
@@ -485,10 +477,7 @@
                         "method": "GET",
                         "format": "json"
                     }
-<<<<<<< HEAD
                     r = requests.post("https://api.brightdata.com/request", json=payload, headers=headers, timeout=90)
-=======
-                    r = requests.post("https://api.brightdata.com/request", json=payload, headers=headers, timeout=60)
                 
                 # If we got a Bright Data JSON wrapper here, try to unwrap
                 if self.provider == "brightdata":
@@ -506,7 +495,6 @@
                             data = bd_data
                     except Exception as e:
                         raise
->>>>>>> 8ab71553
                 else:
                     break
                 r.raise_for_status()
@@ -1022,11 +1010,7 @@
     """
     Solve for global log-scales x_i such that exp(x_i - x_j) ~ ratio_ij.
     Weighted least squares on edges with weight n / (1 + MAD).
-<<<<<<< HEAD
-    Returns positive scales normalized so max(scale)=1.0 (we'll scale to 100 later).
-=======
     Returns positive scales normalized so max(scale)=1.0 (we’ll scale to 100 later).
->>>>>>> 8ab71553
     """
     terms = list(dict.fromkeys(terms))
     if pairwise.empty:
@@ -1119,12 +1103,8 @@
     debug: bool = False,
     collect_raw_responses: bool = False,
     brightdata_zone: str = None,  # Add this parameter
-<<<<<<< HEAD
-) -> Tuple[pd.DataFrame, pd.DataFrame, pd.Series, pd.DataFrame, pd.DataFrame, pd.DataFrame, List[Dict]]:
-=======
     progress_callback=None,
 ) -> Tuple[pd.DataFrame, pd.DataFrame, pd.Series, pd.DataFrame, pd.DataFrame, pd.DataFrame]:
->>>>>>> 8ab71553
     """
     Main pipeline:
       - batch fetch
@@ -1137,8 +1117,6 @@
     log = logger.info if verbose else logger.debug
     print(f"DEBUG: stitch_terms called with provider: {provider}")
     log("[stitch_terms] Starting with %d terms", len(terms))
-<<<<<<< HEAD
-=======
     if progress_callback:
         try:
             progress_callback({
@@ -1149,7 +1127,6 @@
             })
         except Exception:
             pass
->>>>>>> 8ab71553
 
     fetcher = TrendsFetcher(
         serpapi_key,
@@ -1165,8 +1142,6 @@
     )
     batches = make_batches(terms, group_size=group_size)
     log("[stitch_terms] Created %d batches", len(batches))
-<<<<<<< HEAD
-=======
     if progress_callback:
         try:
             progress_callback({
@@ -1177,13 +1152,10 @@
             })
         except Exception:
             pass
->>>>>>> 8ab71553
 
     frames = []
     for i, batch in enumerate(batches, start=1):
         log("[stitch_terms] Fetching batch %d/%d: %s", i, len(batches), batch)
-<<<<<<< HEAD
-=======
         if progress_callback:
             try:
                 progress_callback({
@@ -1194,14 +1166,11 @@
                 })
             except Exception:
                 pass
->>>>>>> 8ab71553
         df = fetcher.fetch_batch(batch)
         df["batch_id"] = f"batch_{i}"
         frames.append(df)
 
     df_long = pd.concat(frames, ignore_index=True)
-<<<<<<< HEAD
-=======
     if progress_callback:
         try:
             progress_callback({
@@ -1212,7 +1181,6 @@
             })
         except Exception:
             pass
->>>>>>> 8ab71553
     
     # Debug: Check the data before date conversion
     if debug:
@@ -1242,8 +1210,6 @@
 
     # Ratios & scales
     log("[stitch_terms] Computing pairwise ratios")
-<<<<<<< HEAD
-=======
     if progress_callback:
         try:
             progress_callback({
@@ -1254,7 +1220,6 @@
             })
         except Exception:
             pass
->>>>>>> 8ab71553
     pw = pairwise_ratios(df_long)
     if pw.empty:
         msg = "No overlapping data found; default scale of 1 used."
@@ -1267,8 +1232,6 @@
     else:
         log("[stitch_terms] %d pairwise ratios computed", len(pw))
     log("[stitch_terms] Computing consensus scale")
-<<<<<<< HEAD
-=======
     if progress_callback:
         try:
             progress_callback({
@@ -1279,13 +1242,10 @@
             })
         except Exception:
             pass
->>>>>>> 8ab71553
     scales = consensus_scale(pw, terms)  # max(scale)=1.0
 
     # Build wide (average across any duplicate points from overlapping batches)
     log("[stitch_terms] Building wide dataframe")
-<<<<<<< HEAD
-=======
     if progress_callback:
         try:
             progress_callback({
@@ -1296,7 +1256,6 @@
             })
         except Exception:
             pass
->>>>>>> 8ab71553
     all_dates = sorted(df_long["date"].unique())
     
     if debug:
@@ -1308,8 +1267,6 @@
         df_long.pivot_table(index="date", columns="term", values="value", aggfunc="mean")
         .reindex(index=all_dates, columns=terms)
         .astype(float)
-<<<<<<< HEAD
-=======
     )
     
     if debug:
@@ -1358,7 +1315,6 @@
         pair_metrics,
         term_instability,
         samples,
->>>>>>> 8ab71553
     )
     if collect_raw_responses:
         return (*outputs, fetcher.raw_responses)
